--- conflicted
+++ resolved
@@ -31,14 +31,7 @@
 checkpoints/
 saved_models/
 
-<<<<<<< HEAD
-scripts/results/
-=======
-
->>>>>>> 078ff47b
 # Temporary
 *.tmp
 *.temp
-tmp/
-
-scripts/results/+tmp/